mod stop_words;

use crate::error::AppError;
use crate::index2::tmp_index::TmpWords;
use crate::index2::Words;
<<<<<<< HEAD
use crate::proc3::parse::{TxtCode, TxtPart};
use crate::proc3::stop_words::STOP_WORDS;
use crossbeam::channel::{Receiver, Sender};
use html5ever::interface::{ElementFlags, NodeOrText, QuirksMode, TreeSink};
use html5ever::tendril::{StrTendril, TendrilSink};
use html5ever::{parse_document, Attribute, ExpandedName, ParseOpts, QualName};
use kparse::prelude::TrackProvider;
use kparse::Track;
=======
use crate::proc3::indexer::{index_html, index_txt, index_txt2};
use crate::proc3::threads::{Msg, Work, WorkerState};
>>>>>>> f400a5a8
use rustyline::ExternalPrinter;
use std::borrow::Cow;
use std::cmp::min;
use std::fs::{File, OpenOptions};
use std::io;
use std::io::Read;
use std::io::Write;
use std::path::{Path, PathBuf};
use std::sync::{Arc, Mutex};
<<<<<<< HEAD
use std::thread::{sleep, JoinHandle};
use std::time::{Duration, Instant};
use wildmatch::WildMatch;

#[derive(Debug)]
pub enum Msg {
    Quit,
    WalkTree(PathBuf),
    WalkFinished(PathBuf),
    Load(u32, FileFilter, PathBuf, String),
    Index(u32, FileFilter, PathBuf, String, Vec<u8>),
    MergeWords(u32, TmpWords),
    DeleteFile(String),
    Debug,
    AutoSave,
}
=======
use std::thread::sleep;
use std::time::{Duration, Instant};
use wildmatch::WildMatch;

pub mod indexer;
pub mod stop_words;
pub mod threads;
pub mod txt_parse;
>>>>>>> f400a5a8

#[derive(Debug, PartialEq, Eq, Clone, Copy)]
pub enum FileFilter {
    Ignore,
    Inspect,
    Binary,
    Text,
    Html,
}

#[derive(Default)]
pub struct Found {
    pub terms: Vec<String>,

    pub files: Vec<String>,

    pub lines_idx: usize,
    pub lines: Vec<(String, Vec<String>)>,
}

pub struct Data {
    pub words: Mutex<Words>,
    pub found: Mutex<Found>,
    pub log: File,
}

impl Data {
    pub fn write(&'static self) -> Result<(), AppError> {
        if let Ok(mut wrl) = self.words.lock() {
            wrl.write()?;
            Ok(())
        } else {
            Ok(())
        }
    }

    pub fn read(path: &Path) -> Result<&'static Data, AppError> {
        let log = OpenOptions::new()
            .create(true)
            .append(true)
            .open("log.txt")?;

        let words = Words::read(path)?;

        let data: &'static Data = Box::leak(Box::new(Data {
            words: Mutex::new(words),
            found: Default::default(),
            log,
        }));

        Ok(data)
    }
}

<<<<<<< HEAD
#[derive(Default)]
pub struct WorkerState {
    pub state: u64,
    pub msg: String,
}

pub struct Worker {
    pub name: &'static str,
    pub handle: JoinHandle<()>,
    pub state: Arc<Mutex<WorkerState>>,
}

impl Worker {
    pub fn new(name: &'static str, handle: JoinHandle<()>, state: Arc<Mutex<WorkerState>>) -> Self {
        Self {
            name,
            handle,
            state,
        }
    }
}

pub struct Work {
    pub send: Sender<Msg>,
    pub recv_send: [(Receiver<Msg>, Sender<Msg>); 4],
    pub recv: Receiver<Msg>,
    pub workers: [Worker; 8],

    pub printer: Arc<Mutex<dyn ExternalPrinter + Send>>,
}

pub mod mt {
    use crate::error::AppError;
    use crate::proc3::{
        indexing, load_file, merge_words, name_filter, print_, print_err_, terminal_proc, Data,
        FileFilter, Msg, Work, Worker, WorkerState,
    };
    use crossbeam::channel::{bounded, Receiver, Sender, TryRecvError};
    use rustyline::ExternalPrinter;
    use std::io::Write;
    use std::iter::Flatten;
    use std::path::PathBuf;
    use std::sync::{Arc, Mutex};
    use std::thread;
    use std::thread::JoinHandle;
    use walkdir::WalkDir;

    pub fn init_work<P: ExternalPrinter + Send + Sync + 'static>(
        printer: P,
        data: &'static Data,
    ) -> Work {
        let printer = Arc::new(Mutex::new(printer));

        let (s0, r1) = bounded::<Msg>(10);
        let (s1, r2) = bounded::<Msg>(10);
        let (s2, r3) = bounded::<Msg>(10);
        let (s3, r4) = bounded::<Msg>(10);
        let (s4, r5) = bounded::<Msg>(10);

        let n1 = "walking";
        let st1 = Arc::new(Mutex::new(WorkerState::default()));
        let h1 = spawn_walking(
            r1.clone(),
            s1.clone(),
            Arc::clone(&st1),
            data,
            printer.clone(),
        );
        let n2 = "loading";
        let st2 = Arc::new(Mutex::new(WorkerState::default()));
        let h2 = spawn_loading(
            r2.clone(),
            s2.clone(),
            Arc::clone(&st2),
            data,
            printer.clone(),
        );
        let n3_1 = "index 1";
        let st3_1 = Arc::new(Mutex::new(WorkerState::default()));
        let h3_1 = spawn_indexing(
            r3.clone(),
            s3.clone(),
            Arc::clone(&st3_1),
            data,
            printer.clone(),
        );
        let n3_2 = "index 2";
        let st3_2 = Arc::new(Mutex::new(WorkerState::default()));
        let h3_2 = spawn_indexing(
            r3.clone(),
            s3.clone(),
            Arc::clone(&st3_2),
            data,
            printer.clone(),
        );
        let n3_3 = "index 3";
        let st3_3 = Arc::new(Mutex::new(WorkerState::default()));
        let h3_3 = spawn_indexing(
            r3.clone(),
            s3.clone(),
            Arc::clone(&st3_3),
            data,
            printer.clone(),
        );
        let n3_4 = "index 4";
        let st3_4 = Arc::new(Mutex::new(WorkerState::default()));
        let h3_4 = spawn_indexing(
            r3.clone(),
            s3.clone(),
            Arc::clone(&st3_4),
            data,
            printer.clone(),
        );
        let n4 = "merge";
        let st4 = Arc::new(Mutex::new(WorkerState::default()));
        let h4 = spawn_merge_words(
            r4.clone(),
            s4.clone(),
            Arc::clone(&st4),
            data,
            printer.clone(),
        );
        let n5 = "terminal";
        let st5 = Arc::new(Mutex::new(WorkerState::default()));
        let h5 = spawn_terminal(r5.clone(), Arc::clone(&st5), data, printer.clone());

        Work {
            send: s0,
            recv_send: [(r1, s1), (r2, s2), (r3, s3), (r4, s4)],
            recv: r5,
            workers: [
                Worker::new(n1, h1, st1),
                Worker::new(n2, h2, st2),
                Worker::new(n3_1, h3_1, st3_1),
                Worker::new(n3_2, h3_2, st3_2),
                Worker::new(n3_3, h3_3, st3_3),
                Worker::new(n3_4, h3_4, st3_4),
                Worker::new(n4, h4, st4),
                Worker::new(n5, h5, st5),
            ],
            printer,
        }
    }

    fn spawn_walking(
        recv: Receiver<Msg>,
        send: Sender<Msg>,
        state: Arc<Mutex<WorkerState>>,
        data: &'static Data,
        printer: Arc<Mutex<dyn ExternalPrinter + Send>>,
    ) -> JoinHandle<()> {
        thread::spawn(move || {
            print_err_(
                &printer,
                data.log.try_clone().unwrap(),
                "walker",
                walk_proc(recv, send, state, data, &printer),
            );
        })
=======
pub fn shut_down(work: &Work) {
    println!("sending shutdown!");
    if let Err(e) = work.send.send(Msg::Quit) {
        if let Ok(mut print) = work.printer.lock() {
            let _ = print.print(format!("shutdown {:?}", e));
        }
>>>>>>> f400a5a8
    }

    fn spawn_loading(
        recv: Receiver<Msg>,
        send: Sender<Msg>,
        state: Arc<Mutex<WorkerState>>,
        data: &'static Data,
        printer: Arc<Mutex<dyn ExternalPrinter + Send>>,
    ) -> JoinHandle<()> {
        thread::spawn(move || {
            print_err_(
                &printer,
                data.log.try_clone().unwrap(),
                "loading",
                load_proc(recv, send, state, data, &printer),
            );
        })
    }

    fn spawn_indexing(
        recv: Receiver<Msg>,
        send: Sender<Msg>,
        state: Arc<Mutex<WorkerState>>,
        data: &'static Data,
        printer: Arc<Mutex<dyn ExternalPrinter + Send>>,
    ) -> JoinHandle<()> {
        thread::spawn(move || {
            print_err_(
                &printer,
                data.log.try_clone().unwrap(),
                "indexing",
                index_proc(recv, send, state, data, &printer),
            );
        })
    }

    fn spawn_merge_words(
        recv: Receiver<Msg>,
        send: Sender<Msg>,
        state: Arc<Mutex<WorkerState>>,
        data: &'static Data,
        printer: Arc<Mutex<dyn ExternalPrinter + Send>>,
    ) -> JoinHandle<()> {
        thread::spawn(move || {
            print_err_(
                &printer,
                data.log.try_clone().unwrap(),
                "merge_words",
                merge_words_proc(recv, send, state, data, &printer),
            )
        })
    }

<<<<<<< HEAD
    fn spawn_terminal(
        recv: Receiver<Msg>,
        state: Arc<Mutex<WorkerState>>,
        data: &'static Data,
        printer: Arc<Mutex<dyn ExternalPrinter + Send>>,
    ) -> JoinHandle<()> {
        thread::spawn(move || {
            print_err_(
                &printer,
                data.log.try_clone().unwrap(),
                "terminal",
                terminal_proc(&recv, state, data, &printer),
            );
        })
    }

    struct WalkingProc {
        path: PathBuf,
        tree_iter: Flatten<walkdir::IntoIter>,
        count: u32,
    }

    fn walk_proc(
        recv: Receiver<Msg>,
        send: Sender<Msg>,
        state: Arc<Mutex<WorkerState>>,
        data: &'static Data,
        printer: &Arc<Mutex<dyn ExternalPrinter + Send>>,
    ) -> Result<(), AppError> {
        // This is a bit more complicated, as we need to keep up the message flow
        // while traversing the directory tree. We interweave each step of the tree iteration
        // and message processing.

        let mut proc = None;

        loop {
            match &mut proc {
                None => match recv.recv()? {
                    Msg::Quit => {
                        state.lock().unwrap().state = 1;
                        send.send(Msg::Quit)?;
                        break;
                    }
                    Msg::Debug => {
                        state.lock().unwrap().state = 2;
                        print_(printer, "walk_tree empty");
                        send.send(Msg::Debug)?;
                    }
                    Msg::WalkTree(path) => {
                        state.lock().unwrap().state = 3;
                        proc = Some(WalkingProc {
                            path: path.clone(),
                            tree_iter: WalkDir::new(path).into_iter().flatten(),
                            count: 0,
                        });
                    }
                    msg => {
                        state.lock().unwrap().state = 4;
                        send.send(msg)?;
                    }
                },
                Some(rproc) => {
                    match recv.try_recv() {
                        Ok(Msg::Quit) => {
                            state.lock().unwrap().state = 5;
                            send.send(Msg::Quit)?;
                            break;
                        }
                        Ok(Msg::Debug) => {
                            state.lock().unwrap().state = 6;
                            print_(printer, format!("walk_tree {}", rproc.count));
                            send.send(Msg::Debug)?;
                        }
                        Ok(Msg::WalkTree(_)) => {
                            state.lock().unwrap().state = 7;
                            if let Ok(mut print) = printer.lock() {
                                let _ = print.print(
                                    "new tree walk ignored, still working on the last one."
                                        .to_string(),
                                );
                            }
                        }
                        Ok(msg) => {
                            state.lock().unwrap().state = 8;
                            send.send(msg)?;
                        }
                        Err(TryRecvError::Empty) => {
                            state.lock().unwrap().state = 9;
                        }
                        Err(TryRecvError::Disconnected) => {
                            state.lock().unwrap().state = 10;
                            break;
                        }
                    }

                    if let Some(entry) = rproc.tree_iter.next() {
                        state.lock().unwrap().state = 101;
                        let meta = entry.metadata()?;
                        if meta.is_file() {
                            let absolute = entry.path();
                            let relative = entry
                                .path()
                                .strip_prefix(&rproc.path)
                                .unwrap_or(absolute)
                                .to_string_lossy()
                                .to_string();

                            let filter = name_filter(absolute);

                            if filter == FileFilter::Ignore {
                                continue;
                            }

                            let do_send = {
                                state.lock().unwrap().state = 102;
                                let words = data.words.lock()?;
                                !words.have_file(&relative)
                            };
                            if do_send {
                                state.lock().unwrap().state = 103;
                                rproc.count += 1;
                                send.send(Msg::Load(
                                    rproc.count,
                                    filter,
                                    absolute.into(),
                                    relative,
                                ))?;
                            }
                        }
                    } else {
                        state.lock().unwrap().state = 104;
                        send.send(Msg::AutoSave)?;
                        state.lock().unwrap().state = 105;
                        send.send(Msg::WalkFinished(rproc.path.clone()))?;
                        proc = None;
                    }
                }
            }
        }

        Ok(())
    }

    fn load_proc(
        recv: Receiver<Msg>,
        send: Sender<Msg>,
        state: Arc<Mutex<WorkerState>>,
        data: &'static Data,
        printer: &Arc<Mutex<dyn ExternalPrinter + Send>>,
    ) -> Result<(), AppError> {
        let mut last_count = 0;

        loop {
            match recv.recv()? {
                Msg::Quit => {
                    state.lock().unwrap().state = 1;
                    send.send(Msg::Quit)?;
                    break;
                }
                Msg::Debug => {
                    state.lock().unwrap().state = 2;
                    print_(printer, format!("loading {}", last_count));
                    send.send(Msg::Debug)?;
                }
                Msg::Load(count, filter, absolute, relative) => {
                    state.lock().unwrap().state = 3;
                    last_count = count;
                    let (filter, txt) = load_file(filter, &absolute)?;
                    if filter == FileFilter::Binary {
                        if let Ok(mut log) = data.log.try_clone() {
                            let _ = writeln!(log, "maybe binary file {}", relative);
                        }
                    } else if filter != FileFilter::Ignore {
                        send.send(Msg::Index(count, filter, absolute, relative, txt))?;
                    }
                }
                msg => {
                    state.lock().unwrap().state = 4;
                    send.send(msg)?;
                }
            }
        }
        Ok(())
    }

    fn index_proc(
        recv: Receiver<Msg>,
        send: Sender<Msg>,
        state: Arc<Mutex<WorkerState>>,
        data: &'static Data,
        printer: &Arc<Mutex<dyn ExternalPrinter + Send>>,
    ) -> Result<(), AppError> {
        let mut last_count = 0;

        loop {
            match recv.recv()? {
                Msg::Quit => {
                    state.lock().unwrap().state = 1;
                    send.send(Msg::Quit)?;
                    break;
                }
                Msg::Debug => {
                    state.lock().unwrap().state = 2;
                    print_(printer, format!("indexing {}", last_count));
                    send.send(Msg::Debug)?;
                }
                Msg::Index(count, filter, _absolute, relative, txt) => {
                    let Ok(mut log) = data.log.try_clone() else {
                        panic!();
                    };

                    state.lock().unwrap().state = 3;
                    last_count = count;
                    let (filter, words) = indexing(&mut log, filter, &relative, &txt)?;
                    match filter {
                        FileFilter::Binary => {
                            let _ = writeln!(log, "binary file {}", relative);
                            // send.send(Msg::MergeWords(count, words))?;
                        }
                        FileFilter::Text | FileFilter::Html => {
                            send.send(Msg::MergeWords(count, words))?;
                        }
                        _ => {
                            unimplemented!()
                        }
                    }
                }
                msg => {
                    state.lock().unwrap().state = 4;
                    send.send(msg)?;
                }
            }
        }
        Ok(())
    }

    fn merge_words_proc(
        recv: Receiver<Msg>,
        send: Sender<Msg>,
        state: Arc<Mutex<WorkerState>>,
        data: &'static Data,
        printer: &Arc<Mutex<dyn ExternalPrinter + Send>>,
    ) -> Result<(), AppError> {
        let mut last_count = 0;

        loop {
            match recv.recv()? {
                Msg::Quit => {
                    state.lock().unwrap().state = 1;
                    send.send(Msg::Quit)?;
                    break;
                }
                Msg::Debug => {
                    state.lock().unwrap().state = 2;
                    print_(printer, format!("merge words {}", last_count));
                    send.send(Msg::Debug)?;
                }
                Msg::MergeWords(count, words) => {
                    state.lock().unwrap().state = 3;
                    last_count = count;
                    print_err_(
                        printer,
                        data.log.try_clone().unwrap(),
                        "merge_words",
                        merge_words(data, &state, words, printer),
                    );
                }
                msg => {
                    state.lock().unwrap().state = 4;
                    send.send(msg)?;
                }
            }
        }
        Ok(())
    }
}

pub fn shut_down(work: &Work) {
    println!("sending shutdown!");
    if let Err(e) = work.send.send(Msg::Quit) {
        if let Ok(mut print) = work.printer.lock() {
            let _ = print.print(format!("shutdown {:?}", e));
        }
    }

    if let Ok(mut print) = work.printer.lock() {
        let _ = print.print("wait on shutdown".into());
    }

    sleep(Duration::from_millis(100));

    for w in work.workers.iter() {
        if !w.handle.is_finished() {
            continue;
        }
    }
}

=======
>>>>>>> f400a5a8
pub fn load_file(filter: FileFilter, absolute: &Path) -> Result<(FileFilter, Vec<u8>), AppError> {
    let mut buf = Vec::new();
    File::open(&absolute)?.read_to_end(&mut buf)?;

    let filter = if filter == FileFilter::Inspect {
        content_filter(&buf)
    } else {
        filter
    };

    Ok((filter, buf))
}

pub fn indexing(
    log: &mut File,
    filter: FileFilter,
    relative: &str,
    txt: &Vec<u8>,
) -> Result<(FileFilter, TmpWords), io::Error> {
    let mut words = TmpWords::new(relative);
    let txt = String::from_utf8_lossy(txt.as_ref());

    match filter {
        FileFilter::Text => {
            index_txt2(log, relative, &mut words, txt.as_ref())?;
        }
        FileFilter::Html => {
            index_html(log, relative, &mut words, txt.as_ref())?;
        }
        FileFilter::Ignore => {}
        FileFilter::Inspect => {}
        FileFilter::Binary => {}
    }

    Ok((filter, words))
}

<<<<<<< HEAD
fn merge_words(
=======
pub fn merge_words(
>>>>>>> f400a5a8
    data: &'static Data,
    state: &Arc<Mutex<WorkerState>>,
    words_buffer: TmpWords,
    printer: &Arc<Mutex<dyn ExternalPrinter + Send>>,
) -> Result<(), AppError> {
    let do_auto_save = {
        state.lock().unwrap().state = 100;
        let mut write = data.words.lock()?;
        state.lock().unwrap().state = 101;
        timing(printer, "merge", 100, || write.append(words_buffer))?;
        state.lock().unwrap().state = 102;

        let auto_save = write.should_auto_save();
        if auto_save {
            let last = write.save_time();
            print_(printer, format!("loop-time {:?}", last.elapsed()));
            write.set_save_time();
        }
        auto_save
    };

    if do_auto_save {
        state.lock().unwrap().state = 200;
        timing(printer, "autosave", 1, || auto_save(printer, data))?;
    }

    Ok(())
}

<<<<<<< HEAD
fn terminal_proc(
    recv: &Receiver<Msg>,
    state: Arc<Mutex<WorkerState>>,
    data: &'static Data,
    printer: &Arc<Mutex<dyn ExternalPrinter + Send>>,
) -> Result<(), AppError> {
    loop {
        match recv.recv()? {
            Msg::Quit => {
                state.lock().unwrap().state = 1;
                break;
            }
            Msg::Debug => {
                state.lock().unwrap().state = 2;
                print_(printer, "terminal");
            }
            Msg::AutoSave => {
                state.lock().unwrap().state = 3;
                print_err_(
                    printer,
                    data.log.try_clone().unwrap(),
                    "auto_save",
                    auto_save(printer, data),
                );
            }
            Msg::DeleteFile(file) => {
                state.lock().unwrap().state = 4;
                print_err_(
                    printer,
                    data.log.try_clone().unwrap(),
                    "delete_file",
                    delete_file(printer, data, file),
                );
            }
            Msg::WalkFinished(file) => {
                state.lock().unwrap().state = 5;

                print_(printer, "*** final store ***");

                let mut words = data.words.lock()?;
                words.write()?;
                words.compact_blocks();

                print_(printer, format!("*** {:?} finished ***", file));
            }
            msg => {
                state.lock().unwrap().state = 6;
                print_(printer, format!("invalid terminal message {:?}", msg));
            }
        }
    }
    Ok(())
}

=======
>>>>>>> f400a5a8
pub fn name_filter(path: &Path) -> FileFilter {
    let ext = path
        .extension()
        .map(|v| v.to_string_lossy())
        .unwrap_or(Cow::Borrowed(""))
        .to_lowercase();
    let name = path
        .file_name()
        .map(|v| v.to_string_lossy())
        .unwrap_or(Cow::Borrowed(""))
        .to_lowercase();

    const EXT_IGNORE: &[&str] = &[
        "jpg", "pdf", "gif", "css", "png", "doc", "rtf", "js", "ico", "woff", "zip", "jpeg", "odt",
        "docx", "lit", "xml", "epub", "mobi", "exe", "mp3", "azw3", "bmp", "bak", "ccs", "css",
        "dwt", "eot", "img", "pdb", "prc", "psc", "swf", "svg", "wmf", "wpd", "wav", "mso", "mid",
        "thmx", "zblorb", "rm", "ttf", "woff2", "eot", "emz", "mht",
    ];
    const NAME_IGNORE: &[&str] = &[
        ".message.ftp.txt",
        "history.txt",
        ".stored",
        "log.txt",
        "thumbs.db",
    ];

    if EXT_IGNORE.contains(&ext.as_str()) || NAME_IGNORE.contains(&name.as_str()) {
        FileFilter::Ignore
    } else {
        FileFilter::Inspect
    }
}

pub fn content_filter(txt: &Vec<u8>) -> FileFilter {
    const HTML_RECOGNIZE: &[&[u8]] = &[
        b"<!--ADULTSONLY",
        b"<--",
        b"<head",
        b"<HTML",
        b"<html",
        b"<?xml",
        b"<!DOCTYPE",
        b"<!doctype",
        b"_<!DOCTYPE",
    ];

    // omit starting whitespace
    let mut start_idx = 0;
    for i in 0..256 {
        if txt[i] != b' ' && txt[i] != b'\t' {
            start_idx = i;
            break;
        }
    }
    // dont scan everything
    let txt_part = &txt[start_idx..min(start_idx + 256, txt.len())];

    if HTML_RECOGNIZE.iter().any(|v| txt_part.starts_with(*v)) {
        FileFilter::Html
    } else {
        for c in txt_part.iter().copied() {
            #[allow(unused_comparisons)]
            if c >= 0 && c <= 8 || c >= 11 && c <= 12 || c >= 14 && c <= 31 {
                return FileFilter::Binary;
            }
        }
        FileFilter::Text
    }
}

pub fn auto_save(
    _printer: &Arc<Mutex<dyn ExternalPrinter + Send>>,
    data: &'static Data,
) -> Result<(), AppError> {
    data.write()?;
    Ok(())
}

fn delete_file(
    _printer: &Arc<Mutex<dyn ExternalPrinter + Send>>,
    data: &'static Data,
    file: String,
) -> Result<(), AppError> {
    let mut write = data.words.lock()?;
    write.remove_file(file);

    Ok(())
}

fn print_<S: Into<String>>(printer: &Arc<Mutex<dyn ExternalPrinter + Send>>, msg: S) {
    if let Ok(mut print) = printer.lock() {
        let _ = print.print(msg.into());
    }
}

fn print_err_(
    printer: &Arc<Mutex<dyn ExternalPrinter + Send>>,
    mut log: File,
    task: &str,
    res: Result<(), AppError>,
) {
    if let Err(err) = res {
        let _ = writeln!(log, "{} {:#?}", task, err);
        if let Ok(mut print) = printer.lock() {
            let _ = print.print(format!("{} {:?}", task, err));
        }
    }
}

fn timing<S: AsRef<str>, R>(
    printer: &Arc<Mutex<dyn ExternalPrinter + Send>>,
    name: S,
    threshold: u64,
    fun: impl FnOnce() -> R,
) -> R {
    let now = Instant::now();

    let result = fun();

    let timing = now.elapsed();
    if timing > Duration::from_millis(threshold) {
        print_(printer, format!("{} {:?}", name.as_ref(), now.elapsed()));
    }

    result
}

// Search the result files and return matching text-lines.
pub fn find_matched_lines(
    terms: &[String],
    files: &Vec<String>,
) -> Result<Vec<(String, Vec<String>)>, AppError> {
    let terms: Vec<_> = terms.iter().map(|v| WildMatch::new(v)).collect();

    // get the text-lines that contain any of the search-terms.
    let mut result = Vec::new();
    for file in files {
        let path = PathBuf::from(".");
        let path = path.join(&file);

        let (_filter, txt) = load_file(FileFilter::Inspect, &path)?;
        let txt = String::from_utf8_lossy(txt.as_ref());
        let mut text_lines = Vec::new();
        for line in txt.split('\n') {
            let mut print_line = false;

            'line: for word in line.split(' ') {
                for term in &terms {
                    if term.matches(word) {
                        print_line = true;
                        break 'line;
                    }
                }
            }

            if print_line {
                text_lines.push(line.to_string());
            }
        }

        result.push((file.clone(), text_lines));
    }

    Ok(result)
}

pub mod parse {
    use kparse::combinators::{pchar, track};
    use kparse::KParseError;
    use kparse::{
        define_span, Code, ErrInto, KParser, ParseSpan, TokenizerError, Track, TrackResult,
    };
    use nom::branch::alt;
    use nom::bytes::complete::{tag, take_while, take_while1};
    use nom::character::complete::one_of;
    use nom::combinator::recognize;
    use nom::sequence::{preceded, terminated, tuple};
    use nom::{InputIter, InputTake, Slice};
    use std::fmt::{Debug, Display, Formatter};

    #[derive(Debug, PartialEq, Clone, Copy, Eq)]
    pub enum TxtCode {
        NomError,

        Text,

        Word,
        Pgp,
        Base64,
        KeyValue,

        WordTok,
        NonWord,
        Base64Begin,
        Base64Line,
        Base64Stop,
        Base64End,
        PgpStart,
        PgpEnd,
        PgpSpecial,
        Key,
        Any,
        AtNewline,
        NewLine,
        WhiteSpace,
        Eof,
    }

    impl Display for TxtCode {
        fn fmt(&self, f: &mut Formatter<'_>) -> std::fmt::Result {
            write!(f, "{:?}", self)
        }
    }

    impl Code for TxtCode {
        const NOM_ERROR: Self = Self::NomError;
    }

    #[derive(Debug)]
    pub enum TxtPart<'s> {
        Pgp(Span<'s>),
        Base64,
        KeyValue(Span<'s>),
        Text(Span<'s>),
        NonText,
        NewLine,
        Eof,
    }

    define_span!(Span = TxtCode, str);
    pub type ParserResult<'s, O> = kparse::ParserResult<TxtCode, Span<'s>, O>;
    pub type TokenizerResult<'s> = kparse::TokenizerResult<TxtCode, Span<'s>, Span<'s>>;
    pub type NomResult<'s> = kparse::ParserResult<TxtCode, Span<'s>, Span<'s>>;
    pub type ParserError<'s> = kparse::ParserError<TxtCode, Span<'s>>;

    pub fn parse_txt(input: Span<'_>) -> ParserResult<'_, TxtPart> {
        track(
            TxtCode::Text,
            alt((
                preceded(newline.err_into(), parse_pgp),
                preceded(newline.err_into(), parse_base64),
                preceded(newline.err_into(), parse_key_value),
                parse_word,
                parse_nonword,
                parse_newline,
                parse_eof,
            )),
        )(input)
        .with_code(TxtCode::Text)
    }

    pub fn parse_eof(input: Span<'_>) -> ParserResult<'_, TxtPart> {
        Track.enter(TxtCode::Eof, input);
        if input.len() == 0 {
            Track.ok(input, input, TxtPart::Eof)
        } else {
            Track.err(ParserError::new(TxtCode::Eof, input))
        }
    }

    pub fn parse_newline(input: Span<'_>) -> ParserResult<'_, TxtPart> {
        let (rest, _v) = track(TxtCode::NewLine, newline)(input)
            .with_code(TxtCode::NewLine)
            .err_into()?;
        Ok((rest, TxtPart::NewLine))
    }

    pub fn parse_word(input: Span<'_>) -> ParserResult<'_, TxtPart> {
        let (rest, v) = track(TxtCode::Word, terminated(tok_word, tok_non_word0))(input)
            .with_code(TxtCode::Word)
            .err_into()?;
        Ok((rest, TxtPart::Text(v)))
    }

    pub fn parse_nonword(input: Span<'_>) -> ParserResult<'_, TxtPart> {
        let (rest, _v) = track(TxtCode::NonWord, tok_non_word1)(input)
            .with_code(TxtCode::Word)
            .err_into()?;
        Ok((rest, TxtPart::NonText))
    }

    pub fn tok_word(input: Span<'_>) -> TokenizerResult<'_> {
        track(
            TxtCode::WordTok,
            recognize(take_while1(|c: char| c.is_alphabetic())),
        )(input)
        .with_code(TxtCode::Word)
    }

    pub fn tok_non_word1(input: Span<'_>) -> TokenizerResult<'_> {
        track(
            TxtCode::NonWord,
            recognize(take_while1(|c: char| !c.is_alphabetic() && c != '\n')),
        )(input)
        .with_code(TxtCode::NonWord)
    }

    pub fn tok_non_word0(input: Span<'_>) -> TokenizerResult<'_> {
        track(
            TxtCode::NonWord,
            recognize(take_while(|c: char| !c.is_alphabetic() && c != '\n')),
        )(input)
        .with_code(TxtCode::NonWord)
    }

    pub fn parse_pgp(input: Span<'_>) -> ParserResult<'_, TxtPart> {
        Track.enter(TxtCode::Pgp, input);
        let (rest, v) = recognize(tuple((
            whitespace,
            tag("-----BEGIN PGP SIGNATURE-----"),
            tok_any_until_new_line,
            newline,
            //
            tok_pgp_text,
            //
            tag("END PGP SIGNATURE-----"),
            tok_any_until_new_line,
        )))(input)
        .with_code(TxtCode::Pgp)
        .err_into()
        .track()?;
        Track.ok(rest, input, TxtPart::Pgp(v))
    }

    pub fn tok_pgp_text(input: Span<'_>) -> TokenizerResult<'_> {
        Track.enter(TxtCode::PgpSpecial, input);

        let mut it = input.iter_indices();
        'l: loop {
            match it.next() {
                Some((pos, '-')) => {
                    for _ in 0..4 {
                        if let Some((_pos, c)) = it.next() {
                            if c != '-' {
                                continue 'l;
                            }
                        } else {
                            continue 'l;
                        }
                    }
                    return Track.ok(input.slice(pos + 5..), input, input.slice(..pos + 5));
                }
                Some((_, _)) => {}
                None => {
                    return Track.err(TokenizerError::new(TxtCode::PgpSpecial, input));
                }
            }
        }
    }

    pub fn parse_base64(input: Span<'_>) -> ParserResult<'_, TxtPart> {
        let rest = input;

        let (rest, _v) = tok_base64_begin(rest).err_into()?;

        let mut rest2 = rest;
        loop {
            let (rest3, v) = alt((
                preceded(newline, tok_base64_stop),
                preceded(newline, tok_base64_line),
            ))(rest2)
            .err_into()?;

            rest2 = rest3;

            if *v.fragment() == "`" {
                break;
            }
        }
        let rest = rest2;

        let (rest, _v) = tok_base64_end(rest).err_into()?;

        Ok((rest, TxtPart::Base64))
    }

    pub fn tok_base64_begin(input: Span<'_>) -> TokenizerResult<'_> {
        track(
            TxtCode::Base64Begin,
            recognize(tuple((whitespace, tag("begin"), tok_any_until_new_line))),
        )(input)
        .with_code(TxtCode::Base64Begin)
    }

    pub fn tok_base64_line(input: Span<'_>) -> TokenizerResult<'_> {
        track(
            TxtCode::Base64Line,
            recognize(tuple((whitespace, tok_any_until_new_line1))),
        )(input)
        .with_code(TxtCode::Base64Line)
    }

    pub fn tok_base64_stop(input: Span<'_>) -> TokenizerResult<'_> {
        track(
            TxtCode::Base64Stop,
            recognize(tuple((pchar('`'), tok_at_new_line))),
        )(input)
        .with_code(TxtCode::Base64Stop)
    }

    pub fn tok_base64_end(input: Span<'_>) -> TokenizerResult<'_> {
        track(
            TxtCode::Base64End,
            recognize(tuple((whitespace, tag("end"), tok_any_until_new_line))),
        )(input)
        .with_code(TxtCode::Base64End)
    }

    pub fn parse_key_value(input: Span<'_>) -> ParserResult<'_, TxtPart> {
        let (rest, v) = track(
            TxtCode::KeyValue,
            recognize(tuple((tok_key, pchar(':'), tok_any_until_new_line))),
        )(input)
        .with_code(TxtCode::KeyValue)
        .err_into()?;

        Ok((rest, TxtPart::KeyValue(v)))
    }

    pub fn tok_key(input: Span<'_>) -> TokenizerResult<'_> {
        Track.enter(TxtCode::Key, input);
        let (rest, v) =
            take_while(|c: char| c.is_ascii_alphanumeric() || c == '-' || c == '*')(input)
                .with_code(TxtCode::Key)
                .track()?;
        Track.ok(rest, input, v)
    }

    pub fn tok_any_until_new_line1(input: Span<'_>) -> TokenizerResult<'_> {
        Track.enter(TxtCode::Any, input);
        let (rest, v) = take_while1(|c: char| c != '\n')(input)
            .with_code(TxtCode::Any)
            .track()?;
        Track.ok(rest, input, v)
    }

    pub fn tok_any_until_new_line(input: Span<'_>) -> TokenizerResult<'_> {
        Track.enter(TxtCode::Any, input);
        let (rest, v) = take_while(|c: char| c != '\n')(input)
            .with_code(TxtCode::Any)
            .track()?;
        Track.ok(rest, input, v)
    }

    pub fn tok_at_new_line(input: Span<'_>) -> TokenizerResult<'_> {
        Track.enter(TxtCode::AtNewline, input);
        match input.iter_elements().next() {
            Some('\n') => Track.ok(input, input, input.take(0)),
            _ => Track.err(TokenizerError::new(TxtCode::AtNewline, input)),
        }
    }

    pub fn newline(input: Span<'_>) -> TokenizerResult<'_> {
        recognize(one_of("\n\r"))(input).with_code(TxtCode::NewLine)
    }

    pub fn whitespace(input: Span<'_>) -> TokenizerResult<'_> {
        take_while(|c: char| c == ' ' || c == '\t' || c.is_whitespace())(input)
            .with_code(TxtCode::WhiteSpace)
    }
}

pub fn index_txt2(
    log: &mut File,
    relative: &str,
    tmp_words: &mut TmpWords,
    text: &str,
) -> Result<usize, io::Error> {
    let mut n_words = 0usize;

    let tracker = Track::new_tracker::<TxtCode, _>();
    let mut input = Track::new_span(&tracker, text);
    'l: loop {
        match parse::parse_txt(input) {
            Ok((rest, v)) => {
                // dbg!(&v);
                match v {
                    TxtPart::Text(v) => {
                        n_words += 1;
                        let word = v.to_lowercase();
                        if STOP_WORDS
                            .binary_search_by(|probe| (*probe).cmp(word.as_ref()))
                            .is_ok()
                        {
                            continue 'l;
                        }
                        // spurios tags
                        if word.contains('<') || word.contains(">") {
                            continue 'l;
                        }
                        tmp_words.add_word(word);
                    }
                    TxtPart::Eof => {
                        break 'l;
                    }
                    TxtPart::Pgp(_) => {}
                    TxtPart::Base64 => {}
                    TxtPart::KeyValue(_) => {}
                    TxtPart::NonText => {}
                    TxtPart::NewLine => {}
                }
                // let r = tracker.results();
                // writeln!(log, "{:#?}", r)?;

                input = rest;
            }
            Err(e) => {
                let r = tracker.results();
                println!("{}", relative);
                println!("{:#?}", e);
                println!("{:#?}", r);
                writeln!(log, "{}", relative)?;
                writeln!(log, "{:#?}", e)?;
                writeln!(log, "{:#?}", r)?;
            }
        }
    }

    Ok(n_words)
}

pub fn index_html(
    log: &mut File,
    relative: &str,
    words: &mut TmpWords,
    buf: &str,
) -> Result<(), io::Error> {
    #[derive(Debug)]
    struct IdxSink {
        pub txt: String,
        pub elem: Vec<QualName>,
        // pub comment: Vec<StrTendril>,
        // pub pi: Vec<(StrTendril, StrTendril)>,
    }

    #[derive(Clone, Debug)]
    enum IdxHandle {
        Elem(usize),
        Comment(usize),
        Pi(usize),
    }

    impl TreeSink for &mut IdxSink {
        type Handle = IdxHandle;
        type Output = ();

        fn finish(self) -> Self::Output {}

        fn parse_error(&mut self, _msg: Cow<'static, str>) {
            // println!("parse_error {:?} {:?}", _msg, self);
        }

        fn get_document(&mut self) -> Self::Handle {
            IdxHandle::Elem(0)
        }

        fn elem_name<'c>(&'c self, target: &'c Self::Handle) -> ExpandedName<'c> {
            match target {
                IdxHandle::Elem(i) => self.elem[*i].expanded(),
                IdxHandle::Comment(_) => unimplemented!(),
                IdxHandle::Pi(_) => unimplemented!(),
            }
        }

        fn create_element(
            &mut self,
            name: QualName,
            _attrs: Vec<Attribute>,
            _flags: ElementFlags,
        ) -> Self::Handle {
            let handle = self.elem.len();
            self.elem.push(name);
            IdxHandle::Elem(handle)
        }

        fn create_comment(&mut self, _text: StrTendril) -> Self::Handle {
            // no need to store, always hand out 0
            // let handle = self.comment.len();
            // self.comment.push(text);
            IdxHandle::Comment(0)
        }

        fn create_pi(&mut self, _target: StrTendril, _data: StrTendril) -> Self::Handle {
            // no need to store, always hand out 0
            // let handle = self.pi.len();
            // self.pi.push((target, data));
            IdxHandle::Pi(0)
        }

        fn append(&mut self, _parent: &Self::Handle, child: NodeOrText<Self::Handle>) {
            match child {
                NodeOrText::AppendNode(_n) => {}
                NodeOrText::AppendText(v) => {
                    self.txt.push_str(v.as_ref());
                }
            }
        }

        fn append_based_on_parent_node(
            &mut self,
            _element: &Self::Handle,
            _prev_element: &Self::Handle,
            _child: NodeOrText<Self::Handle>,
        ) {
        }

        fn append_doctype_to_document(
            &mut self,
            _name: StrTendril,
            _public_id: StrTendril,
            _system_id: StrTendril,
        ) {
        }

        fn get_template_contents(&mut self, target: &Self::Handle) -> Self::Handle {
            target.clone()
        }

        fn same_node(&self, _x: &Self::Handle, _y: &Self::Handle) -> bool {
            false
        }

        fn set_quirks_mode(&mut self, _mode: QuirksMode) {}

        fn append_before_sibling(
            &mut self,
            _sibling: &Self::Handle,
            _new_node: NodeOrText<Self::Handle>,
        ) {
        }

        fn add_attrs_if_missing(&mut self, _target: &Self::Handle, _attrs: Vec<Attribute>) {}

        fn remove_from_parent(&mut self, _target: &Self::Handle) {}

        fn reparent_children(&mut self, _node: &Self::Handle, _new_parent: &Self::Handle) {}
    }

    let mut s = IdxSink {
        txt: String::default(),
        elem: Vec::default(),
    };

    let p = parse_document(&mut s, ParseOpts::default());
    p.one(buf);

    index_txt2(log, relative, words, s.txt.as_str())?;

    Ok(())
}<|MERGE_RESOLUTION|>--- conflicted
+++ resolved
@@ -1,21 +1,8 @@
-mod stop_words;
-
 use crate::error::AppError;
 use crate::index2::tmp_index::TmpWords;
 use crate::index2::Words;
-<<<<<<< HEAD
-use crate::proc3::parse::{TxtCode, TxtPart};
-use crate::proc3::stop_words::STOP_WORDS;
-use crossbeam::channel::{Receiver, Sender};
-use html5ever::interface::{ElementFlags, NodeOrText, QuirksMode, TreeSink};
-use html5ever::tendril::{StrTendril, TendrilSink};
-use html5ever::{parse_document, Attribute, ExpandedName, ParseOpts, QualName};
-use kparse::prelude::TrackProvider;
-use kparse::Track;
-=======
 use crate::proc3::indexer::{index_html, index_txt, index_txt2};
 use crate::proc3::threads::{Msg, Work, WorkerState};
->>>>>>> f400a5a8
 use rustyline::ExternalPrinter;
 use std::borrow::Cow;
 use std::cmp::min;
@@ -25,24 +12,6 @@
 use std::io::Write;
 use std::path::{Path, PathBuf};
 use std::sync::{Arc, Mutex};
-<<<<<<< HEAD
-use std::thread::{sleep, JoinHandle};
-use std::time::{Duration, Instant};
-use wildmatch::WildMatch;
-
-#[derive(Debug)]
-pub enum Msg {
-    Quit,
-    WalkTree(PathBuf),
-    WalkFinished(PathBuf),
-    Load(u32, FileFilter, PathBuf, String),
-    Index(u32, FileFilter, PathBuf, String, Vec<u8>),
-    MergeWords(u32, TmpWords),
-    DeleteFile(String),
-    Debug,
-    AutoSave,
-}
-=======
 use std::thread::sleep;
 use std::time::{Duration, Instant};
 use wildmatch::WildMatch;
@@ -51,7 +20,6 @@
 pub mod stop_words;
 pub mod threads;
 pub mod txt_parse;
->>>>>>> f400a5a8
 
 #[derive(Debug, PartialEq, Eq, Clone, Copy)]
 pub enum FileFilter {
@@ -106,511 +74,12 @@
     }
 }
 
-<<<<<<< HEAD
-#[derive(Default)]
-pub struct WorkerState {
-    pub state: u64,
-    pub msg: String,
-}
-
-pub struct Worker {
-    pub name: &'static str,
-    pub handle: JoinHandle<()>,
-    pub state: Arc<Mutex<WorkerState>>,
-}
-
-impl Worker {
-    pub fn new(name: &'static str, handle: JoinHandle<()>, state: Arc<Mutex<WorkerState>>) -> Self {
-        Self {
-            name,
-            handle,
-            state,
-        }
-    }
-}
-
-pub struct Work {
-    pub send: Sender<Msg>,
-    pub recv_send: [(Receiver<Msg>, Sender<Msg>); 4],
-    pub recv: Receiver<Msg>,
-    pub workers: [Worker; 8],
-
-    pub printer: Arc<Mutex<dyn ExternalPrinter + Send>>,
-}
-
-pub mod mt {
-    use crate::error::AppError;
-    use crate::proc3::{
-        indexing, load_file, merge_words, name_filter, print_, print_err_, terminal_proc, Data,
-        FileFilter, Msg, Work, Worker, WorkerState,
-    };
-    use crossbeam::channel::{bounded, Receiver, Sender, TryRecvError};
-    use rustyline::ExternalPrinter;
-    use std::io::Write;
-    use std::iter::Flatten;
-    use std::path::PathBuf;
-    use std::sync::{Arc, Mutex};
-    use std::thread;
-    use std::thread::JoinHandle;
-    use walkdir::WalkDir;
-
-    pub fn init_work<P: ExternalPrinter + Send + Sync + 'static>(
-        printer: P,
-        data: &'static Data,
-    ) -> Work {
-        let printer = Arc::new(Mutex::new(printer));
-
-        let (s0, r1) = bounded::<Msg>(10);
-        let (s1, r2) = bounded::<Msg>(10);
-        let (s2, r3) = bounded::<Msg>(10);
-        let (s3, r4) = bounded::<Msg>(10);
-        let (s4, r5) = bounded::<Msg>(10);
-
-        let n1 = "walking";
-        let st1 = Arc::new(Mutex::new(WorkerState::default()));
-        let h1 = spawn_walking(
-            r1.clone(),
-            s1.clone(),
-            Arc::clone(&st1),
-            data,
-            printer.clone(),
-        );
-        let n2 = "loading";
-        let st2 = Arc::new(Mutex::new(WorkerState::default()));
-        let h2 = spawn_loading(
-            r2.clone(),
-            s2.clone(),
-            Arc::clone(&st2),
-            data,
-            printer.clone(),
-        );
-        let n3_1 = "index 1";
-        let st3_1 = Arc::new(Mutex::new(WorkerState::default()));
-        let h3_1 = spawn_indexing(
-            r3.clone(),
-            s3.clone(),
-            Arc::clone(&st3_1),
-            data,
-            printer.clone(),
-        );
-        let n3_2 = "index 2";
-        let st3_2 = Arc::new(Mutex::new(WorkerState::default()));
-        let h3_2 = spawn_indexing(
-            r3.clone(),
-            s3.clone(),
-            Arc::clone(&st3_2),
-            data,
-            printer.clone(),
-        );
-        let n3_3 = "index 3";
-        let st3_3 = Arc::new(Mutex::new(WorkerState::default()));
-        let h3_3 = spawn_indexing(
-            r3.clone(),
-            s3.clone(),
-            Arc::clone(&st3_3),
-            data,
-            printer.clone(),
-        );
-        let n3_4 = "index 4";
-        let st3_4 = Arc::new(Mutex::new(WorkerState::default()));
-        let h3_4 = spawn_indexing(
-            r3.clone(),
-            s3.clone(),
-            Arc::clone(&st3_4),
-            data,
-            printer.clone(),
-        );
-        let n4 = "merge";
-        let st4 = Arc::new(Mutex::new(WorkerState::default()));
-        let h4 = spawn_merge_words(
-            r4.clone(),
-            s4.clone(),
-            Arc::clone(&st4),
-            data,
-            printer.clone(),
-        );
-        let n5 = "terminal";
-        let st5 = Arc::new(Mutex::new(WorkerState::default()));
-        let h5 = spawn_terminal(r5.clone(), Arc::clone(&st5), data, printer.clone());
-
-        Work {
-            send: s0,
-            recv_send: [(r1, s1), (r2, s2), (r3, s3), (r4, s4)],
-            recv: r5,
-            workers: [
-                Worker::new(n1, h1, st1),
-                Worker::new(n2, h2, st2),
-                Worker::new(n3_1, h3_1, st3_1),
-                Worker::new(n3_2, h3_2, st3_2),
-                Worker::new(n3_3, h3_3, st3_3),
-                Worker::new(n3_4, h3_4, st3_4),
-                Worker::new(n4, h4, st4),
-                Worker::new(n5, h5, st5),
-            ],
-            printer,
-        }
-    }
-
-    fn spawn_walking(
-        recv: Receiver<Msg>,
-        send: Sender<Msg>,
-        state: Arc<Mutex<WorkerState>>,
-        data: &'static Data,
-        printer: Arc<Mutex<dyn ExternalPrinter + Send>>,
-    ) -> JoinHandle<()> {
-        thread::spawn(move || {
-            print_err_(
-                &printer,
-                data.log.try_clone().unwrap(),
-                "walker",
-                walk_proc(recv, send, state, data, &printer),
-            );
-        })
-=======
 pub fn shut_down(work: &Work) {
     println!("sending shutdown!");
     if let Err(e) = work.send.send(Msg::Quit) {
         if let Ok(mut print) = work.printer.lock() {
             let _ = print.print(format!("shutdown {:?}", e));
         }
->>>>>>> f400a5a8
-    }
-
-    fn spawn_loading(
-        recv: Receiver<Msg>,
-        send: Sender<Msg>,
-        state: Arc<Mutex<WorkerState>>,
-        data: &'static Data,
-        printer: Arc<Mutex<dyn ExternalPrinter + Send>>,
-    ) -> JoinHandle<()> {
-        thread::spawn(move || {
-            print_err_(
-                &printer,
-                data.log.try_clone().unwrap(),
-                "loading",
-                load_proc(recv, send, state, data, &printer),
-            );
-        })
-    }
-
-    fn spawn_indexing(
-        recv: Receiver<Msg>,
-        send: Sender<Msg>,
-        state: Arc<Mutex<WorkerState>>,
-        data: &'static Data,
-        printer: Arc<Mutex<dyn ExternalPrinter + Send>>,
-    ) -> JoinHandle<()> {
-        thread::spawn(move || {
-            print_err_(
-                &printer,
-                data.log.try_clone().unwrap(),
-                "indexing",
-                index_proc(recv, send, state, data, &printer),
-            );
-        })
-    }
-
-    fn spawn_merge_words(
-        recv: Receiver<Msg>,
-        send: Sender<Msg>,
-        state: Arc<Mutex<WorkerState>>,
-        data: &'static Data,
-        printer: Arc<Mutex<dyn ExternalPrinter + Send>>,
-    ) -> JoinHandle<()> {
-        thread::spawn(move || {
-            print_err_(
-                &printer,
-                data.log.try_clone().unwrap(),
-                "merge_words",
-                merge_words_proc(recv, send, state, data, &printer),
-            )
-        })
-    }
-
-<<<<<<< HEAD
-    fn spawn_terminal(
-        recv: Receiver<Msg>,
-        state: Arc<Mutex<WorkerState>>,
-        data: &'static Data,
-        printer: Arc<Mutex<dyn ExternalPrinter + Send>>,
-    ) -> JoinHandle<()> {
-        thread::spawn(move || {
-            print_err_(
-                &printer,
-                data.log.try_clone().unwrap(),
-                "terminal",
-                terminal_proc(&recv, state, data, &printer),
-            );
-        })
-    }
-
-    struct WalkingProc {
-        path: PathBuf,
-        tree_iter: Flatten<walkdir::IntoIter>,
-        count: u32,
-    }
-
-    fn walk_proc(
-        recv: Receiver<Msg>,
-        send: Sender<Msg>,
-        state: Arc<Mutex<WorkerState>>,
-        data: &'static Data,
-        printer: &Arc<Mutex<dyn ExternalPrinter + Send>>,
-    ) -> Result<(), AppError> {
-        // This is a bit more complicated, as we need to keep up the message flow
-        // while traversing the directory tree. We interweave each step of the tree iteration
-        // and message processing.
-
-        let mut proc = None;
-
-        loop {
-            match &mut proc {
-                None => match recv.recv()? {
-                    Msg::Quit => {
-                        state.lock().unwrap().state = 1;
-                        send.send(Msg::Quit)?;
-                        break;
-                    }
-                    Msg::Debug => {
-                        state.lock().unwrap().state = 2;
-                        print_(printer, "walk_tree empty");
-                        send.send(Msg::Debug)?;
-                    }
-                    Msg::WalkTree(path) => {
-                        state.lock().unwrap().state = 3;
-                        proc = Some(WalkingProc {
-                            path: path.clone(),
-                            tree_iter: WalkDir::new(path).into_iter().flatten(),
-                            count: 0,
-                        });
-                    }
-                    msg => {
-                        state.lock().unwrap().state = 4;
-                        send.send(msg)?;
-                    }
-                },
-                Some(rproc) => {
-                    match recv.try_recv() {
-                        Ok(Msg::Quit) => {
-                            state.lock().unwrap().state = 5;
-                            send.send(Msg::Quit)?;
-                            break;
-                        }
-                        Ok(Msg::Debug) => {
-                            state.lock().unwrap().state = 6;
-                            print_(printer, format!("walk_tree {}", rproc.count));
-                            send.send(Msg::Debug)?;
-                        }
-                        Ok(Msg::WalkTree(_)) => {
-                            state.lock().unwrap().state = 7;
-                            if let Ok(mut print) = printer.lock() {
-                                let _ = print.print(
-                                    "new tree walk ignored, still working on the last one."
-                                        .to_string(),
-                                );
-                            }
-                        }
-                        Ok(msg) => {
-                            state.lock().unwrap().state = 8;
-                            send.send(msg)?;
-                        }
-                        Err(TryRecvError::Empty) => {
-                            state.lock().unwrap().state = 9;
-                        }
-                        Err(TryRecvError::Disconnected) => {
-                            state.lock().unwrap().state = 10;
-                            break;
-                        }
-                    }
-
-                    if let Some(entry) = rproc.tree_iter.next() {
-                        state.lock().unwrap().state = 101;
-                        let meta = entry.metadata()?;
-                        if meta.is_file() {
-                            let absolute = entry.path();
-                            let relative = entry
-                                .path()
-                                .strip_prefix(&rproc.path)
-                                .unwrap_or(absolute)
-                                .to_string_lossy()
-                                .to_string();
-
-                            let filter = name_filter(absolute);
-
-                            if filter == FileFilter::Ignore {
-                                continue;
-                            }
-
-                            let do_send = {
-                                state.lock().unwrap().state = 102;
-                                let words = data.words.lock()?;
-                                !words.have_file(&relative)
-                            };
-                            if do_send {
-                                state.lock().unwrap().state = 103;
-                                rproc.count += 1;
-                                send.send(Msg::Load(
-                                    rproc.count,
-                                    filter,
-                                    absolute.into(),
-                                    relative,
-                                ))?;
-                            }
-                        }
-                    } else {
-                        state.lock().unwrap().state = 104;
-                        send.send(Msg::AutoSave)?;
-                        state.lock().unwrap().state = 105;
-                        send.send(Msg::WalkFinished(rproc.path.clone()))?;
-                        proc = None;
-                    }
-                }
-            }
-        }
-
-        Ok(())
-    }
-
-    fn load_proc(
-        recv: Receiver<Msg>,
-        send: Sender<Msg>,
-        state: Arc<Mutex<WorkerState>>,
-        data: &'static Data,
-        printer: &Arc<Mutex<dyn ExternalPrinter + Send>>,
-    ) -> Result<(), AppError> {
-        let mut last_count = 0;
-
-        loop {
-            match recv.recv()? {
-                Msg::Quit => {
-                    state.lock().unwrap().state = 1;
-                    send.send(Msg::Quit)?;
-                    break;
-                }
-                Msg::Debug => {
-                    state.lock().unwrap().state = 2;
-                    print_(printer, format!("loading {}", last_count));
-                    send.send(Msg::Debug)?;
-                }
-                Msg::Load(count, filter, absolute, relative) => {
-                    state.lock().unwrap().state = 3;
-                    last_count = count;
-                    let (filter, txt) = load_file(filter, &absolute)?;
-                    if filter == FileFilter::Binary {
-                        if let Ok(mut log) = data.log.try_clone() {
-                            let _ = writeln!(log, "maybe binary file {}", relative);
-                        }
-                    } else if filter != FileFilter::Ignore {
-                        send.send(Msg::Index(count, filter, absolute, relative, txt))?;
-                    }
-                }
-                msg => {
-                    state.lock().unwrap().state = 4;
-                    send.send(msg)?;
-                }
-            }
-        }
-        Ok(())
-    }
-
-    fn index_proc(
-        recv: Receiver<Msg>,
-        send: Sender<Msg>,
-        state: Arc<Mutex<WorkerState>>,
-        data: &'static Data,
-        printer: &Arc<Mutex<dyn ExternalPrinter + Send>>,
-    ) -> Result<(), AppError> {
-        let mut last_count = 0;
-
-        loop {
-            match recv.recv()? {
-                Msg::Quit => {
-                    state.lock().unwrap().state = 1;
-                    send.send(Msg::Quit)?;
-                    break;
-                }
-                Msg::Debug => {
-                    state.lock().unwrap().state = 2;
-                    print_(printer, format!("indexing {}", last_count));
-                    send.send(Msg::Debug)?;
-                }
-                Msg::Index(count, filter, _absolute, relative, txt) => {
-                    let Ok(mut log) = data.log.try_clone() else {
-                        panic!();
-                    };
-
-                    state.lock().unwrap().state = 3;
-                    last_count = count;
-                    let (filter, words) = indexing(&mut log, filter, &relative, &txt)?;
-                    match filter {
-                        FileFilter::Binary => {
-                            let _ = writeln!(log, "binary file {}", relative);
-                            // send.send(Msg::MergeWords(count, words))?;
-                        }
-                        FileFilter::Text | FileFilter::Html => {
-                            send.send(Msg::MergeWords(count, words))?;
-                        }
-                        _ => {
-                            unimplemented!()
-                        }
-                    }
-                }
-                msg => {
-                    state.lock().unwrap().state = 4;
-                    send.send(msg)?;
-                }
-            }
-        }
-        Ok(())
-    }
-
-    fn merge_words_proc(
-        recv: Receiver<Msg>,
-        send: Sender<Msg>,
-        state: Arc<Mutex<WorkerState>>,
-        data: &'static Data,
-        printer: &Arc<Mutex<dyn ExternalPrinter + Send>>,
-    ) -> Result<(), AppError> {
-        let mut last_count = 0;
-
-        loop {
-            match recv.recv()? {
-                Msg::Quit => {
-                    state.lock().unwrap().state = 1;
-                    send.send(Msg::Quit)?;
-                    break;
-                }
-                Msg::Debug => {
-                    state.lock().unwrap().state = 2;
-                    print_(printer, format!("merge words {}", last_count));
-                    send.send(Msg::Debug)?;
-                }
-                Msg::MergeWords(count, words) => {
-                    state.lock().unwrap().state = 3;
-                    last_count = count;
-                    print_err_(
-                        printer,
-                        data.log.try_clone().unwrap(),
-                        "merge_words",
-                        merge_words(data, &state, words, printer),
-                    );
-                }
-                msg => {
-                    state.lock().unwrap().state = 4;
-                    send.send(msg)?;
-                }
-            }
-        }
-        Ok(())
-    }
-}
-
-pub fn shut_down(work: &Work) {
-    println!("sending shutdown!");
-    if let Err(e) = work.send.send(Msg::Quit) {
-        if let Ok(mut print) = work.printer.lock() {
-            let _ = print.print(format!("shutdown {:?}", e));
-        }
     }
 
     if let Ok(mut print) = work.printer.lock() {
@@ -626,8 +95,6 @@
     }
 }
 
-=======
->>>>>>> f400a5a8
 pub fn load_file(filter: FileFilter, absolute: &Path) -> Result<(FileFilter, Vec<u8>), AppError> {
     let mut buf = Vec::new();
     File::open(&absolute)?.read_to_end(&mut buf)?;
@@ -665,11 +132,7 @@
     Ok((filter, words))
 }
 
-<<<<<<< HEAD
-fn merge_words(
-=======
 pub fn merge_words(
->>>>>>> f400a5a8
     data: &'static Data,
     state: &Arc<Mutex<WorkerState>>,
     words_buffer: TmpWords,
@@ -699,63 +162,6 @@
     Ok(())
 }
 
-<<<<<<< HEAD
-fn terminal_proc(
-    recv: &Receiver<Msg>,
-    state: Arc<Mutex<WorkerState>>,
-    data: &'static Data,
-    printer: &Arc<Mutex<dyn ExternalPrinter + Send>>,
-) -> Result<(), AppError> {
-    loop {
-        match recv.recv()? {
-            Msg::Quit => {
-                state.lock().unwrap().state = 1;
-                break;
-            }
-            Msg::Debug => {
-                state.lock().unwrap().state = 2;
-                print_(printer, "terminal");
-            }
-            Msg::AutoSave => {
-                state.lock().unwrap().state = 3;
-                print_err_(
-                    printer,
-                    data.log.try_clone().unwrap(),
-                    "auto_save",
-                    auto_save(printer, data),
-                );
-            }
-            Msg::DeleteFile(file) => {
-                state.lock().unwrap().state = 4;
-                print_err_(
-                    printer,
-                    data.log.try_clone().unwrap(),
-                    "delete_file",
-                    delete_file(printer, data, file),
-                );
-            }
-            Msg::WalkFinished(file) => {
-                state.lock().unwrap().state = 5;
-
-                print_(printer, "*** final store ***");
-
-                let mut words = data.words.lock()?;
-                words.write()?;
-                words.compact_blocks();
-
-                print_(printer, format!("*** {:?} finished ***", file));
-            }
-            msg => {
-                state.lock().unwrap().state = 6;
-                print_(printer, format!("invalid terminal message {:?}", msg));
-            }
-        }
-    }
-    Ok(())
-}
-
-=======
->>>>>>> f400a5a8
 pub fn name_filter(path: &Path) -> FileFilter {
     let ext = path
         .extension()
@@ -920,489 +326,4 @@
     }
 
     Ok(result)
-}
-
-pub mod parse {
-    use kparse::combinators::{pchar, track};
-    use kparse::KParseError;
-    use kparse::{
-        define_span, Code, ErrInto, KParser, ParseSpan, TokenizerError, Track, TrackResult,
-    };
-    use nom::branch::alt;
-    use nom::bytes::complete::{tag, take_while, take_while1};
-    use nom::character::complete::one_of;
-    use nom::combinator::recognize;
-    use nom::sequence::{preceded, terminated, tuple};
-    use nom::{InputIter, InputTake, Slice};
-    use std::fmt::{Debug, Display, Formatter};
-
-    #[derive(Debug, PartialEq, Clone, Copy, Eq)]
-    pub enum TxtCode {
-        NomError,
-
-        Text,
-
-        Word,
-        Pgp,
-        Base64,
-        KeyValue,
-
-        WordTok,
-        NonWord,
-        Base64Begin,
-        Base64Line,
-        Base64Stop,
-        Base64End,
-        PgpStart,
-        PgpEnd,
-        PgpSpecial,
-        Key,
-        Any,
-        AtNewline,
-        NewLine,
-        WhiteSpace,
-        Eof,
-    }
-
-    impl Display for TxtCode {
-        fn fmt(&self, f: &mut Formatter<'_>) -> std::fmt::Result {
-            write!(f, "{:?}", self)
-        }
-    }
-
-    impl Code for TxtCode {
-        const NOM_ERROR: Self = Self::NomError;
-    }
-
-    #[derive(Debug)]
-    pub enum TxtPart<'s> {
-        Pgp(Span<'s>),
-        Base64,
-        KeyValue(Span<'s>),
-        Text(Span<'s>),
-        NonText,
-        NewLine,
-        Eof,
-    }
-
-    define_span!(Span = TxtCode, str);
-    pub type ParserResult<'s, O> = kparse::ParserResult<TxtCode, Span<'s>, O>;
-    pub type TokenizerResult<'s> = kparse::TokenizerResult<TxtCode, Span<'s>, Span<'s>>;
-    pub type NomResult<'s> = kparse::ParserResult<TxtCode, Span<'s>, Span<'s>>;
-    pub type ParserError<'s> = kparse::ParserError<TxtCode, Span<'s>>;
-
-    pub fn parse_txt(input: Span<'_>) -> ParserResult<'_, TxtPart> {
-        track(
-            TxtCode::Text,
-            alt((
-                preceded(newline.err_into(), parse_pgp),
-                preceded(newline.err_into(), parse_base64),
-                preceded(newline.err_into(), parse_key_value),
-                parse_word,
-                parse_nonword,
-                parse_newline,
-                parse_eof,
-            )),
-        )(input)
-        .with_code(TxtCode::Text)
-    }
-
-    pub fn parse_eof(input: Span<'_>) -> ParserResult<'_, TxtPart> {
-        Track.enter(TxtCode::Eof, input);
-        if input.len() == 0 {
-            Track.ok(input, input, TxtPart::Eof)
-        } else {
-            Track.err(ParserError::new(TxtCode::Eof, input))
-        }
-    }
-
-    pub fn parse_newline(input: Span<'_>) -> ParserResult<'_, TxtPart> {
-        let (rest, _v) = track(TxtCode::NewLine, newline)(input)
-            .with_code(TxtCode::NewLine)
-            .err_into()?;
-        Ok((rest, TxtPart::NewLine))
-    }
-
-    pub fn parse_word(input: Span<'_>) -> ParserResult<'_, TxtPart> {
-        let (rest, v) = track(TxtCode::Word, terminated(tok_word, tok_non_word0))(input)
-            .with_code(TxtCode::Word)
-            .err_into()?;
-        Ok((rest, TxtPart::Text(v)))
-    }
-
-    pub fn parse_nonword(input: Span<'_>) -> ParserResult<'_, TxtPart> {
-        let (rest, _v) = track(TxtCode::NonWord, tok_non_word1)(input)
-            .with_code(TxtCode::Word)
-            .err_into()?;
-        Ok((rest, TxtPart::NonText))
-    }
-
-    pub fn tok_word(input: Span<'_>) -> TokenizerResult<'_> {
-        track(
-            TxtCode::WordTok,
-            recognize(take_while1(|c: char| c.is_alphabetic())),
-        )(input)
-        .with_code(TxtCode::Word)
-    }
-
-    pub fn tok_non_word1(input: Span<'_>) -> TokenizerResult<'_> {
-        track(
-            TxtCode::NonWord,
-            recognize(take_while1(|c: char| !c.is_alphabetic() && c != '\n')),
-        )(input)
-        .with_code(TxtCode::NonWord)
-    }
-
-    pub fn tok_non_word0(input: Span<'_>) -> TokenizerResult<'_> {
-        track(
-            TxtCode::NonWord,
-            recognize(take_while(|c: char| !c.is_alphabetic() && c != '\n')),
-        )(input)
-        .with_code(TxtCode::NonWord)
-    }
-
-    pub fn parse_pgp(input: Span<'_>) -> ParserResult<'_, TxtPart> {
-        Track.enter(TxtCode::Pgp, input);
-        let (rest, v) = recognize(tuple((
-            whitespace,
-            tag("-----BEGIN PGP SIGNATURE-----"),
-            tok_any_until_new_line,
-            newline,
-            //
-            tok_pgp_text,
-            //
-            tag("END PGP SIGNATURE-----"),
-            tok_any_until_new_line,
-        )))(input)
-        .with_code(TxtCode::Pgp)
-        .err_into()
-        .track()?;
-        Track.ok(rest, input, TxtPart::Pgp(v))
-    }
-
-    pub fn tok_pgp_text(input: Span<'_>) -> TokenizerResult<'_> {
-        Track.enter(TxtCode::PgpSpecial, input);
-
-        let mut it = input.iter_indices();
-        'l: loop {
-            match it.next() {
-                Some((pos, '-')) => {
-                    for _ in 0..4 {
-                        if let Some((_pos, c)) = it.next() {
-                            if c != '-' {
-                                continue 'l;
-                            }
-                        } else {
-                            continue 'l;
-                        }
-                    }
-                    return Track.ok(input.slice(pos + 5..), input, input.slice(..pos + 5));
-                }
-                Some((_, _)) => {}
-                None => {
-                    return Track.err(TokenizerError::new(TxtCode::PgpSpecial, input));
-                }
-            }
-        }
-    }
-
-    pub fn parse_base64(input: Span<'_>) -> ParserResult<'_, TxtPart> {
-        let rest = input;
-
-        let (rest, _v) = tok_base64_begin(rest).err_into()?;
-
-        let mut rest2 = rest;
-        loop {
-            let (rest3, v) = alt((
-                preceded(newline, tok_base64_stop),
-                preceded(newline, tok_base64_line),
-            ))(rest2)
-            .err_into()?;
-
-            rest2 = rest3;
-
-            if *v.fragment() == "`" {
-                break;
-            }
-        }
-        let rest = rest2;
-
-        let (rest, _v) = tok_base64_end(rest).err_into()?;
-
-        Ok((rest, TxtPart::Base64))
-    }
-
-    pub fn tok_base64_begin(input: Span<'_>) -> TokenizerResult<'_> {
-        track(
-            TxtCode::Base64Begin,
-            recognize(tuple((whitespace, tag("begin"), tok_any_until_new_line))),
-        )(input)
-        .with_code(TxtCode::Base64Begin)
-    }
-
-    pub fn tok_base64_line(input: Span<'_>) -> TokenizerResult<'_> {
-        track(
-            TxtCode::Base64Line,
-            recognize(tuple((whitespace, tok_any_until_new_line1))),
-        )(input)
-        .with_code(TxtCode::Base64Line)
-    }
-
-    pub fn tok_base64_stop(input: Span<'_>) -> TokenizerResult<'_> {
-        track(
-            TxtCode::Base64Stop,
-            recognize(tuple((pchar('`'), tok_at_new_line))),
-        )(input)
-        .with_code(TxtCode::Base64Stop)
-    }
-
-    pub fn tok_base64_end(input: Span<'_>) -> TokenizerResult<'_> {
-        track(
-            TxtCode::Base64End,
-            recognize(tuple((whitespace, tag("end"), tok_any_until_new_line))),
-        )(input)
-        .with_code(TxtCode::Base64End)
-    }
-
-    pub fn parse_key_value(input: Span<'_>) -> ParserResult<'_, TxtPart> {
-        let (rest, v) = track(
-            TxtCode::KeyValue,
-            recognize(tuple((tok_key, pchar(':'), tok_any_until_new_line))),
-        )(input)
-        .with_code(TxtCode::KeyValue)
-        .err_into()?;
-
-        Ok((rest, TxtPart::KeyValue(v)))
-    }
-
-    pub fn tok_key(input: Span<'_>) -> TokenizerResult<'_> {
-        Track.enter(TxtCode::Key, input);
-        let (rest, v) =
-            take_while(|c: char| c.is_ascii_alphanumeric() || c == '-' || c == '*')(input)
-                .with_code(TxtCode::Key)
-                .track()?;
-        Track.ok(rest, input, v)
-    }
-
-    pub fn tok_any_until_new_line1(input: Span<'_>) -> TokenizerResult<'_> {
-        Track.enter(TxtCode::Any, input);
-        let (rest, v) = take_while1(|c: char| c != '\n')(input)
-            .with_code(TxtCode::Any)
-            .track()?;
-        Track.ok(rest, input, v)
-    }
-
-    pub fn tok_any_until_new_line(input: Span<'_>) -> TokenizerResult<'_> {
-        Track.enter(TxtCode::Any, input);
-        let (rest, v) = take_while(|c: char| c != '\n')(input)
-            .with_code(TxtCode::Any)
-            .track()?;
-        Track.ok(rest, input, v)
-    }
-
-    pub fn tok_at_new_line(input: Span<'_>) -> TokenizerResult<'_> {
-        Track.enter(TxtCode::AtNewline, input);
-        match input.iter_elements().next() {
-            Some('\n') => Track.ok(input, input, input.take(0)),
-            _ => Track.err(TokenizerError::new(TxtCode::AtNewline, input)),
-        }
-    }
-
-    pub fn newline(input: Span<'_>) -> TokenizerResult<'_> {
-        recognize(one_of("\n\r"))(input).with_code(TxtCode::NewLine)
-    }
-
-    pub fn whitespace(input: Span<'_>) -> TokenizerResult<'_> {
-        take_while(|c: char| c == ' ' || c == '\t' || c.is_whitespace())(input)
-            .with_code(TxtCode::WhiteSpace)
-    }
-}
-
-pub fn index_txt2(
-    log: &mut File,
-    relative: &str,
-    tmp_words: &mut TmpWords,
-    text: &str,
-) -> Result<usize, io::Error> {
-    let mut n_words = 0usize;
-
-    let tracker = Track::new_tracker::<TxtCode, _>();
-    let mut input = Track::new_span(&tracker, text);
-    'l: loop {
-        match parse::parse_txt(input) {
-            Ok((rest, v)) => {
-                // dbg!(&v);
-                match v {
-                    TxtPart::Text(v) => {
-                        n_words += 1;
-                        let word = v.to_lowercase();
-                        if STOP_WORDS
-                            .binary_search_by(|probe| (*probe).cmp(word.as_ref()))
-                            .is_ok()
-                        {
-                            continue 'l;
-                        }
-                        // spurios tags
-                        if word.contains('<') || word.contains(">") {
-                            continue 'l;
-                        }
-                        tmp_words.add_word(word);
-                    }
-                    TxtPart::Eof => {
-                        break 'l;
-                    }
-                    TxtPart::Pgp(_) => {}
-                    TxtPart::Base64 => {}
-                    TxtPart::KeyValue(_) => {}
-                    TxtPart::NonText => {}
-                    TxtPart::NewLine => {}
-                }
-                // let r = tracker.results();
-                // writeln!(log, "{:#?}", r)?;
-
-                input = rest;
-            }
-            Err(e) => {
-                let r = tracker.results();
-                println!("{}", relative);
-                println!("{:#?}", e);
-                println!("{:#?}", r);
-                writeln!(log, "{}", relative)?;
-                writeln!(log, "{:#?}", e)?;
-                writeln!(log, "{:#?}", r)?;
-            }
-        }
-    }
-
-    Ok(n_words)
-}
-
-pub fn index_html(
-    log: &mut File,
-    relative: &str,
-    words: &mut TmpWords,
-    buf: &str,
-) -> Result<(), io::Error> {
-    #[derive(Debug)]
-    struct IdxSink {
-        pub txt: String,
-        pub elem: Vec<QualName>,
-        // pub comment: Vec<StrTendril>,
-        // pub pi: Vec<(StrTendril, StrTendril)>,
-    }
-
-    #[derive(Clone, Debug)]
-    enum IdxHandle {
-        Elem(usize),
-        Comment(usize),
-        Pi(usize),
-    }
-
-    impl TreeSink for &mut IdxSink {
-        type Handle = IdxHandle;
-        type Output = ();
-
-        fn finish(self) -> Self::Output {}
-
-        fn parse_error(&mut self, _msg: Cow<'static, str>) {
-            // println!("parse_error {:?} {:?}", _msg, self);
-        }
-
-        fn get_document(&mut self) -> Self::Handle {
-            IdxHandle::Elem(0)
-        }
-
-        fn elem_name<'c>(&'c self, target: &'c Self::Handle) -> ExpandedName<'c> {
-            match target {
-                IdxHandle::Elem(i) => self.elem[*i].expanded(),
-                IdxHandle::Comment(_) => unimplemented!(),
-                IdxHandle::Pi(_) => unimplemented!(),
-            }
-        }
-
-        fn create_element(
-            &mut self,
-            name: QualName,
-            _attrs: Vec<Attribute>,
-            _flags: ElementFlags,
-        ) -> Self::Handle {
-            let handle = self.elem.len();
-            self.elem.push(name);
-            IdxHandle::Elem(handle)
-        }
-
-        fn create_comment(&mut self, _text: StrTendril) -> Self::Handle {
-            // no need to store, always hand out 0
-            // let handle = self.comment.len();
-            // self.comment.push(text);
-            IdxHandle::Comment(0)
-        }
-
-        fn create_pi(&mut self, _target: StrTendril, _data: StrTendril) -> Self::Handle {
-            // no need to store, always hand out 0
-            // let handle = self.pi.len();
-            // self.pi.push((target, data));
-            IdxHandle::Pi(0)
-        }
-
-        fn append(&mut self, _parent: &Self::Handle, child: NodeOrText<Self::Handle>) {
-            match child {
-                NodeOrText::AppendNode(_n) => {}
-                NodeOrText::AppendText(v) => {
-                    self.txt.push_str(v.as_ref());
-                }
-            }
-        }
-
-        fn append_based_on_parent_node(
-            &mut self,
-            _element: &Self::Handle,
-            _prev_element: &Self::Handle,
-            _child: NodeOrText<Self::Handle>,
-        ) {
-        }
-
-        fn append_doctype_to_document(
-            &mut self,
-            _name: StrTendril,
-            _public_id: StrTendril,
-            _system_id: StrTendril,
-        ) {
-        }
-
-        fn get_template_contents(&mut self, target: &Self::Handle) -> Self::Handle {
-            target.clone()
-        }
-
-        fn same_node(&self, _x: &Self::Handle, _y: &Self::Handle) -> bool {
-            false
-        }
-
-        fn set_quirks_mode(&mut self, _mode: QuirksMode) {}
-
-        fn append_before_sibling(
-            &mut self,
-            _sibling: &Self::Handle,
-            _new_node: NodeOrText<Self::Handle>,
-        ) {
-        }
-
-        fn add_attrs_if_missing(&mut self, _target: &Self::Handle, _attrs: Vec<Attribute>) {}
-
-        fn remove_from_parent(&mut self, _target: &Self::Handle) {}
-
-        fn reparent_children(&mut self, _node: &Self::Handle, _new_parent: &Self::Handle) {}
-    }
-
-    let mut s = IdxSink {
-        txt: String::default(),
-        elem: Vec::default(),
-    };
-
-    let p = parse_document(&mut s, ParseOpts::default());
-    p.one(buf);
-
-    index_txt2(log, relative, words, s.txt.as_str())?;
-
-    Ok(())
 }